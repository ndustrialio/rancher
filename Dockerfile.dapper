--- conflicted
+++ resolved
@@ -1,5 +1,3 @@
-<<<<<<< HEAD
-=======
 ARG K3S_BUILDER=rancher/k3s:v1.22.5-k3s1
 
 # Use binaries from k3s root for s390x as k3s is not available on s390x
@@ -14,7 +12,6 @@
 
 FROM ${K3S_BUILDER} as k3s_builder
 
->>>>>>> e55a04c1
 FROM registry.suse.com/suse/sle15:15.3
 
 ARG DAPPER_HOST_ARCH
